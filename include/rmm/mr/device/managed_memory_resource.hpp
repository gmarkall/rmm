/*
 * Copyright (c) 2019, NVIDIA CORPORATION.
 *
 * Licensed under the Apache License, Version 2.0 (the "License");
 * you may not use this file except in compliance with the License.
 * You may obtain a copy of the License at
 *
 *     http://www.apache.org/licenses/LICENSE-2.0
 *
 * Unless required by applicable law or agreed to in writing, software
 * distributed under the License is distributed on an "AS IS" BASIS,
 * WITHOUT WARRANTIES OR CONDITIONS OF ANY KIND, either express or implied.
 * See the License for the specific language governing permissions and
 * limitations under the License.
 */
#pragma once

#include "device_memory_resource.hpp"

#include <rmm/detail/error.hpp>

#include <cuda_runtime_api.h>
#include <cassert>
#include <exception>
#include <iostream>

namespace rmm {
namespace mr {
/**
 * @brief `device_memory_resource` derived class that uses
 * cudaMallocManaged/Free for allocation/deallocation.
 */
class managed_memory_resource final : public device_memory_resource {
 public:
  bool supports_streams() const noexcept override { return false; }

 private:
  /**
   * @brief Allocates memory of size at least \p bytes using cudaMallocManaged.
   *
   * The returned pointer has at least 256B alignment.
   *
   * @note Stream argument is ignored
   *
   * @throws `rmm::bad_alloc` if the requested allocation could not be fulfilled
   *
   * @param bytes The size, in bytes, of the allocation
   * @return void* Pointer to the newly allocated memory
   */
  void* do_allocate(std::size_t bytes, cudaStream_t) override {
    // FIXME: Unlike cudaMalloc, cudaMallocManaged will throw an error for 0
    // size allocations.
    if (bytes == 0) {
      return nullptr;
    }

    void* p{nullptr};
    RMM_CUDA_TRY(cudaMallocManaged(&p, bytes), rmm::bad_alloc);
    return p;
  }

  /**
   * @brief Deallocate memory pointed to by \p p.
   *
   * @note Stream argument is ignored.
   *
   * @throws Nothing.
   *
   * @param p Pointer to be deallocated
   */
  void do_deallocate(void* p, std::size_t, cudaStream_t) override {
    cudaError_t const status = cudaFree(p);
    assert(cudaSuccess == status);
  }

  /**
   * @brief Compare this resource to another.
   *
   * Two `managed_memory_resources` always compare equal, because they can each
   * deallocate memory allocated by the other.
   *
   * @throws Nothing.
   *
   * @param other The other resource to compare to
   * @return true If the two resources are equivalent
   * @return false If the two resources are not equal
<<<<<<< HEAD
   *-------------------------------------------------------------------------**/
  bool do_is_equal(device_memory_resource const& other) const noexcept override {
=======
   */
  bool do_is_equal(device_memory_resource const& other) const noexcept {
>>>>>>> 750d8654
    return dynamic_cast<managed_memory_resource const*>(&other) != nullptr;
  }

  /**
   * @brief Get free and available memory for memory resource
   *
   * @throws `rmm::cuda_error` if unable to retrieve memory info
   *
   * @param stream to execute on
   * @return std::pair contaiing free_size and total_size of memory
<<<<<<< HEAD
   *-------------------------------------------------------------------------**/
  std::pair<size_t,size_t> do_get_mem_info( cudaStream_t stream) const override {
    std::size_t free_size;
    std::size_t total_size;
    auto status = cudaMemGetInfo(&free_size, &total_size);
    if (cudaSuccess != status) {
#ifndef NDEBUG
      std::cerr << "cudaMemGetInfo failed: " << cudaGetErrorName(status) << " "
          << cudaGetErrorString(status) << "\n";
      throw std::runtime_error{
        "Failed to to call get_mem_info on memory resource"};
#endif
    }
=======
   */
  std::pair<size_t, size_t> do_get_mem_info(cudaStream_t stream) const {
    std::size_t free_size{};
    std::size_t total_size{};
    RMM_CUDA_TRY(cudaMemGetInfo(&free_size, &total_size));
>>>>>>> 750d8654
    return std::make_pair(free_size, total_size);
  }
};

}  // namespace mr
}  // namespace rmm<|MERGE_RESOLUTION|>--- conflicted
+++ resolved
@@ -84,13 +84,8 @@
    * @param other The other resource to compare to
    * @return true If the two resources are equivalent
    * @return false If the two resources are not equal
-<<<<<<< HEAD
-   *-------------------------------------------------------------------------**/
+   */
   bool do_is_equal(device_memory_resource const& other) const noexcept override {
-=======
-   */
-  bool do_is_equal(device_memory_resource const& other) const noexcept {
->>>>>>> 750d8654
     return dynamic_cast<managed_memory_resource const*>(&other) != nullptr;
   }
 
@@ -101,27 +96,11 @@
    *
    * @param stream to execute on
    * @return std::pair contaiing free_size and total_size of memory
-<<<<<<< HEAD
-   *-------------------------------------------------------------------------**/
-  std::pair<size_t,size_t> do_get_mem_info( cudaStream_t stream) const override {
-    std::size_t free_size;
-    std::size_t total_size;
-    auto status = cudaMemGetInfo(&free_size, &total_size);
-    if (cudaSuccess != status) {
-#ifndef NDEBUG
-      std::cerr << "cudaMemGetInfo failed: " << cudaGetErrorName(status) << " "
-          << cudaGetErrorString(status) << "\n";
-      throw std::runtime_error{
-        "Failed to to call get_mem_info on memory resource"};
-#endif
-    }
-=======
    */
-  std::pair<size_t, size_t> do_get_mem_info(cudaStream_t stream) const {
+  std::pair<size_t, size_t> do_get_mem_info(cudaStream_t stream) const override {
     std::size_t free_size{};
     std::size_t total_size{};
     RMM_CUDA_TRY(cudaMemGetInfo(&free_size, &total_size));
->>>>>>> 750d8654
     return std::make_pair(free_size, total_size);
   }
 };
